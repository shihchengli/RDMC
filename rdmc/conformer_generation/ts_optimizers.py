--- conflicted
+++ resolved
@@ -321,21 +321,14 @@
                 )
             # Check the output of the gaussian
             if gaussian_run.returncode == 0:
-<<<<<<< HEAD
-                g16_log = GaussianLog(os.path.join(ts_conf_dir, "gaussian_opt.log"))
-                if g16_log.success:
-                    new_mol = g16_log.get_mol(embed_conformers=False, sanitize=False)
-                    opt_mol.AddConformer(new_mol.GetConformer().ToConformer(), assignId=True)
-                    opt_mol.energies.update({opt_mol.GetNumConformers()-1: g16_log.get_scf_energies()[-1]})
-=======
                 try:
                     g16_log = GaussianLog(os.path.join(ts_conf_dir, "gaussian_opt.log"))
                     if g16_log.success:
                         new_mol = g16_log.get_mol(embed_conformers=False, sanitize=False)
                         opt_mol.AddConformer(new_mol.GetConformer().ToConformer(), assignId=True)
+                        opt_mol.energies.update({opt_mol.GetNumConformers()-1: g16_log.get_scf_energies()[-1]})
                 except Exception as e:
                     print(f'Got an error when reading the Gaussian output: {e}')
->>>>>>> 599fabd3
 
         if save_dir:
             self.save_opt_mols(save_dir, opt_mol.ToRWMol())
