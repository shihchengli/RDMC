#!/usr/bin/env python3

"""
Unit tests for the mol module.
"""

import logging
import unittest

import numpy as np

from rdkit import Chem
try:
    from openbabel import pybel
except ImportError:
    import pybel

<<<<<<< HEAD
from rdmc import (get_unique_mols,
                  has_matched_mol,
                  parse_xyz_or_smiles_list,
                  RDKitMol)
=======
from rdmc.mol import RDKitMol, parse_xyz_or_smiles_list
from rdmc.mol_compare import get_unique_mols, has_matched_mol
from rdmc.resonance import generate_radical_resonance_structures

>>>>>>> 1c42c871
import pytest

logging.basicConfig(level=logging.DEBUG)

################################################################################


class TestRDKitMol:
    """
    A class used to test basic operations for the RDKitMol Class.
    """
    smi1 = "CC"

    def test_generate_mol_from_rdkit_rwmol(self):
        """
        Test generating the RDKitMol object from a RDKit RWMol object.
        """
        # Generate a rdkit `RWMol` object
        # The RDKitMol class will set this object as the 'backend' molecule
        rdkit_mol = Chem.RWMol(Chem.rdmolops.AddHs(Chem.MolFromSmiles(self.smi1)))

        # Option 1
        # Initiate the object with rdkit_mol as an argument
        mol = RDKitMol(rdkit_mol, keepAtomMap=False)

        # The backend molecule should be the same as the input RWMol object
        assert mol._mol == rdkit_mol
        assert mol.ToRWMol() == rdkit_mol

        # Option 2
        mol = RDKitMol.FromMol(rdkit_mol, keepAtomMap=False)
        # The backend molecule should be the same as the input RWMol object
        assert mol._mol == rdkit_mol
        assert mol.ToRWMol() == rdkit_mol

    def test_methods_inherent_from_rdkit_mol(self):
        """
        Test if methods are successfully inherent from RDKit Mol object
        """
        # Generate an rdkit `RWMol` object and an RDKitMol
        # The RDKitMol class will set this object as the 'backend' molecule
        rdkit_mol = Chem.RWMol(Chem.rdmolops.AddHs(Chem.MolFromSmiles(self.smi1)))
        mol = RDKitMol(rdkit_mol, keepAtomMap=False)

        # A list of methods of RDKit RWMol objects is given
        # This list may need update when RDKit updates.
        # There are minor differences among versions.
        # Commented are the ones modified in the RDKitMol
        list_of_methods = [
            'AddAtom',
            'AddBond',
            'AddConformer',
            'BeginBatchEdit',
            'ClearComputedProps',
            'ClearProp',
            'CommitBatchEdit',
            'Compute2DCoords',
            'ComputeGasteigerCharges',
            'Debug',
            'GetAromaticAtoms',
            'GetAtomWithIdx',
            # 'GetAtoms',
            'GetAtomsMatchingQuery',
            'GetBondBetweenAtoms',
            'GetBondWithIdx',
            'GetBonds',
            'GetBoolProp',
            # 'GetConformer',
            # 'GetConformers',
            'GetDoubleProp',
            'GetIntProp',
            'GetMol',
            'GetNumAtoms',
            'GetNumBonds',
            'GetNumConformers',
            'GetNumHeavyAtoms',
            'GetProp',
            'GetPropNames',
            'GetPropsAsDict',
            'GetRingInfo',
            'GetStereoGroups',
            # 'GetSubstructMatch',
            # 'GetSubstructMatches',
            'GetUnsignedProp',
            'HasProp',
            'HasSubstructMatch',
            'InsertMol',
            'NeedsUpdatePropertyCache',
            'RemoveAllConformers',
            'RemoveAtom',
            'RemoveBond',
            'RemoveConformer',
            'ReplaceAtom',
            'ReplaceBond',
            'RollbackBatchEdit',
            'SetBoolProp',
            'SetDoubleProp',
            'SetIntProp',
            'SetProp',
            'SetStereoGroups',
            'SetUnsignedProp',
            'ToBinary',
            'UpdatePropertyCache',]

        # Update the list of methods based on the actual RDKit Mol object
        for idx in range(len(list_of_methods) - 1, -1, -1):
            if not hasattr(rdkit_mol, list_of_methods[idx]):
                list_of_methods.pop(idx)

        # Check if methods are inherited
        for method in list_of_methods:
            # If RDKitMol has this method
            assert hasattr(mol, method)
            # Check if these methods are directly link to the original method in the backend molecule
            assert getattr(mol, method) == getattr(rdkit_mol, method)

    def test_smiles_without_atom_mapping_and_hs(self):
        """
        Test exporting a molecule as a SMILES string without atom mapping and explicit H atoms.
        """
        test_strings = ['[C-]#[O+]', '[C]', '[CH]', 'OO', '[H][H]', '[H]',
                        '[He]', '[O]', 'O', '[CH3]', 'C', '[OH]', 'CCC',
                        'CC', 'N#N', '[O]O', '[CH2]C', '[Ar]', 'CCCC',
                        'O=C=O', '[C]#N',
                        ]
        for s in test_strings:
            molecule = RDKitMol.FromSmiles(s)
            assert s == molecule.ToSmiles()

    def test_smiles_with_atom_mapping_and_hs(self):
        """
        Test exporting a molecule as a SMILES string with atom mapping and explicit H atoms.
        """
        # Normal SMILES without atom mapping, atommap and H atoms will be
        # assigned during initiation
        mol1 = RDKitMol.FromSmiles('[CH2]C')
        # Export SMILES with H atoms
        assert mol1.ToSmiles(removeHs=False,) == '[H][C]([H])C([H])([H])[H]'
        # Export SMILES with H atoms and indexes
        assert mol1.ToSmiles(removeHs=False,
                             removeAtomMap=False) \
            == '[C:1]([C:2]([H:5])([H:6])[H:7])([H:3])[H:4]'

        # SMILES with atom mapping
        mol2 = RDKitMol.FromSmiles('[H:6][C:2]([C:4]([H:1])[H:3])([H:5])[H:7]')
        # Test the atom indexes and atom map numbers share the same order
        assert mol2.GetAtomMapNumbers() == (1, 2, 3, 4, 5, 6, 7)
        # Test the 2nd and 4th atoms are carbons
        assert mol2.GetAtomWithIdx(1).GetAtomicNum() == 6
        assert mol2.GetAtomWithIdx(3).GetAtomicNum() == 6
        # Export SMILES without H atoms and atom map
        assert mol2.ToSmiles() == '[CH2]C'
        # Export SMILES with H atoms and without atom map
        assert mol2.ToSmiles(removeHs=False,) == '[H][C]([H])C([H])([H])[H]'
        # Export SMILES without H atoms and with atom map
        # Atom map numbers for heavy atoms are perserved
        assert mol2.ToSmiles(removeAtomMap=False,) == '[CH3:2][CH2:4]'
        # Export SMILES with H atoms and with atom map
        assert mol2.ToSmiles(removeHs=False, removeAtomMap=False,) == '[H:1][C:4]([C:2]([H:5])([H:6])[H:7])[H:3]'

        # SMILES with atom mapping but neglect the atom mapping
        mol3 = RDKitMol.FromSmiles('[H:6][C:2]([C:4]([H:1])[H:3])([H:5])[H:7]', keepAtomMap=False)
        # Test the atom indexes and atom map numbers share the same order
        assert mol3.GetAtomMapNumbers() == (1, 2, 3, 4, 5, 6, 7)
        # However, now the 4th atom is not carbon (3rd instead), and atom map numbers
        # are determined by the sequence of atom appear in the SMILES.
        assert mol3.GetAtomWithIdx(1).GetAtomicNum() == 6
        assert mol3.GetAtomWithIdx(2).GetAtomicNum() == 6
        # Export SMILES with H atoms and with atom map
        assert mol3.ToSmiles(removeHs=False,
                             removeAtomMap=False,) \
            == '[H:1][C:2]([C:3]([H:4])[H:5])([H:6])[H:7]'

        # SMILES with uncommon atom mapping starting from 0 and being discontinue
        mol4 = RDKitMol.FromSmiles('[H:9][C:2]([C:5]([H:0])[H:3])([H:4])[H:8]')
        # Test the atom indexes and atom map numbers share the same order
        assert mol4.GetAtomMapNumbers() == (0, 2, 3, 4, 5, 8, 9)
        # Check Heavy atoms' index
        assert mol4.GetAtomWithIdx(1).GetAtomicNum() == 6
        assert mol4.GetAtomWithIdx(4).GetAtomicNum() == 6
        # Export SMILES without H atoms and with atom map
        # Atom map numbers for heavy atoms are perserved
        assert mol4.ToSmiles(removeAtomMap=False,) == '[CH3:2][CH2:5]'
        # Export SMILES with H atoms and with atom map
        assert mol4.ToSmiles(removeHs=False, removeAtomMap=False) == '[H:0][C:5]([C:2]([H:4])([H:8])[H:9])[H:3]'

    def test_generate_mol_from_openbabel_mol(self):
        """
        Test generating the RDKitMol object from an Openbabel Molecule object.
        """
        # Generate from openbabel without embedded geometries
        pmol = pybel.readstring('smi', self.smi1)
        pmol.addh()
        ob_mol = pmol.OBMol
        mol1 = RDKitMol.FromOBMol(ob_mol)  # default arguments
        assert mol1.ToSmiles() == 'CC'
        assert mol1.GetNumConformers() == 0

        # Generate from OBMol with geometries
        pmol = pybel.readstring('smi', 'CCC')
        pmol.addh()
        pmol.make3D()
        ob_mol = pmol.OBMol
        mol2 = RDKitMol.FromOBMol(ob_mol)
        assert mol2.ToSmiles() == 'CCC'
        assert mol2.GetNumConformers() == 1
        assert mol2.GetPositions().shape == (11, 3)

    def test_generate_mol_from_rmg_mol(self):
        """
        Test generate mol from rmg molecule(self):
        """
        # Currently, it requires install RMG as a backend
        # But it is not a default package
        # So currently not included in the unittest
        pass

    def test_generate_mol_from_inchi(self):
        """
        Test generate the RDKitMol from InChI strings.
        """
        # InChI of a stable species
        inchi1 = 'InChI=1S/H2O/h1H2'
        mol1 = RDKitMol.FromInchi(inchi1)
        assert mol1.GetNumAtoms() == 3
        assert mol1.GetAtomicNumbers() == [8, 1, 1]
        assert set(mol1.GetBondsAsTuples()) == {(0, 1), (0, 2)}

        # The case of addHs == False
        mol2 = RDKitMol.FromInchi(inchi1, addHs=False)
        assert mol2.GetNumAtoms() == 1
        assert mol2.GetAtomicNumbers() == [8]
        assert mol2.GetAtomWithIdx(0).GetNumExplicitHs() == 2

        # InChI of a radical
        inchi2 = 'InChI=1S/CH3/h1H3'
        mol3 = RDKitMol.FromInchi(inchi2)
        assert mol3.GetNumAtoms() == 4
        assert mol3.GetAtomicNumbers() == [6, 1, 1, 1]
        assert mol3.GetAtomWithIdx(0).GetNumRadicalElectrons() == 1
        assert set(mol3.GetBondsAsTuples()) == {(0, 1), (0, 2), (0, 3)}

        # InChI of an anion
        inchi3 = 'InChI=1S/H2O/h1H2/p-1'
        mol4 = RDKitMol.FromInchi(inchi3)
        assert mol4.GetNumAtoms() == 2
        assert mol4.GetAtomicNumbers() == [8, 1]
        assert mol4.GetAtomWithIdx(0).GetFormalCharge() == -1
        assert set(mol4.GetBondsAsTuples()) == {(0, 1)}

        # InChI of an cation
        inchi4 = 'InChI=1S/H3N/h1H3/p+1'
        mol5 = RDKitMol.FromInchi(inchi4)
        assert mol5.GetNumAtoms() == 5
        assert mol5.GetAtomicNumbers() == [7, 1, 1, 1, 1]
        assert mol5.GetAtomWithIdx(0).GetFormalCharge() == 1
        assert set(mol5.GetBondsAsTuples()) == {(0, 1), (0, 2), (0, 3), (0, 4)}

        # InChI of benzene (aromatic ring)
        inchi5 = 'InChI=1S/C6H6/c1-2-4-6-5-3-1/h1-6H'
        mol6 = RDKitMol.FromInchi(inchi5)
        assert len(mol6.GetAromaticAtoms()) == 6

        # Todo: check stereochemistry

    def test_mol_to_inchi(self):
        """
        Test converting RDKitMol to InChI strings.
        """
        for inchi in ['InChI=1S/H2O/h1H2',
                      'InChI=1S/CH3/h1H3',
                      'InChI=1S/H2O/h1H2/p-1',
                      'InChI=1S/H3N/h1H3/p+1',
                      'InChI=1S/C6H6/c1-2-4-6-5-3-1/h1-6H',
                      ]:
            assert inchi == RDKitMol.FromInchi(inchi).ToInchi()

    def test_mol_to_xyz(self):
        """
        Test converting RDKitMol to XYZ strings.
        """
        xyz = """1\n\nH      0.000000    0.000000    0.000000\n"""
        mol = RDKitMol.FromXYZ(xyz)
        assert mol.ToXYZ(header=True) == xyz
        assert mol.ToXYZ(header=False) == xyz[3:]  # Currently to XYZ without header has no line break at the end
        assert mol.ToXYZ(header=True, comment='test') == """1\ntest\nH      0.000000    0.000000    0.000000\n"""

    def test_add_redundant_bonds(self):
        """
        Test adding redundant bond to a molecule.
        """
        smi = '[C:2]([H:3])([H:4])([H:5])[H:6].[H:1]'

        # Add a redundant bond (C2-H3) that exists in the molecule
        # This should raise an error
        mol1 = RDKitMol.FromSmiles(smi)
        assert mol1.GetBondBetweenAtoms(1, 2) is not None
        with pytest.raises(RuntimeError):
            mol1.AddRedundantBonds([(1, 2)])

        # Add a bond between (H1-H3)
        mol2 = RDKitMol.FromSmiles(smi)
        mol_w_new_bond = mol2.AddRedundantBonds([(0, 2)])
        # mol_w_new_bond should be different mol objects
        assert mol_w_new_bond != mol2
        assert mol_w_new_bond._mol != mol2._mol
        # The new mol should contain the new bond
        assert mol2.GetBondBetweenAtoms(0, 2) is None
        new_bond = mol_w_new_bond.GetBondBetweenAtoms(0, 2)
        assert new_bond is not None
        # The redundant bond has a bond order of 1.0
        assert new_bond.GetBondTypeAsDouble() == 1.0

    def test_add_null_conformer(self):
        """
        Test adding null conformers to a molecule.
        """
        smi = '[C:2]([H:3])([H:4])([H:5])[H:6].[H:1]'
        mol = RDKitMol.FromSmiles(smi)
        assert mol.GetNumConformers() == 0

        # Test adding 1 null conformer with default arguments
        mol.AddNullConformer()
        assert mol.GetNumConformers() == 1
        conf = mol.GetConformer(id=0)
        coords = conf.GetPositions()
        assert coords.shape == (6, 3)
        # Test all atom coordinates are non-zero
        assert np.all(np.all(coords != np.zeros((6, 3)), axis=1))

        # Test adding a conformer with a specific id and all zero
        mol.AddNullConformer(confId=10, random=False)
        assert mol.GetNumConformers() == 2
        with pytest.raises(ValueError):
            mol.GetConformer(id=1)
        conf = mol.GetConformer(id=10)
        coords = conf.GetPositions()
        assert coords.shape == (6, 3)
        assert np.all(np.equal(coords, np.zeros((6, 3))))

    def test_get_atoms(self):
        """
        Test the rewrite version of GetAtoms returns the same results as Mol.GetAtoms.
        """
        smi = '[C:2]([H:3])([H:4])([H:5])[H:6].[H:1]'
        mol = RDKitMol.FromSmiles(smi)
        assert np.all([atom1.GetIdx() == atom2.GetIdx()
                       for atom1, atom2 in zip(mol.GetAtoms(), mol._mol.GetAtoms())])
        assert np.all([atom1.GetIdx() == atom2.GetIdx()
                       for atom1, atom2 in zip(mol.GetAtoms(), mol._mol.GetAtoms())])
        assert np.all([atom1.GetIdx() == atom2.GetIdx()
                       for atom1, atom2 in zip(mol.GetAtoms(), mol._mol.GetAtoms())])

        smi = '[O:1][C:2]([C:3]([H:4])[H:5])([H:6])[H:7]'
        mol = RDKitMol.FromSmiles(smi)
        assert np.all([atom1.GetIdx() == atom2.GetIdx()
                       for atom1, atom2 in zip(mol.GetAtoms(), mol._mol.GetAtoms())])
        assert np.all([atom1.GetIdx() == atom2.GetIdx()
                       for atom1, atom2 in zip(mol.GetAtoms(), mol._mol.GetAtoms())])
        assert np.all([atom1.GetIdx() == atom2.GetIdx()
                       for atom1, atom2 in zip(mol.GetAtoms(), mol._mol.GetAtoms())])

    def test_get_atomic_numbers(self):
        """
        Test getAtomicNumbers returns a list of atomic numbers corresponding to each atom in the atom index order.
        """
        smi = '[C:2]([H:3])([H:4])([H:5])[H:6].[H:1]'
        mol = RDKitMol.FromSmiles(smi)
        assert mol.GetAtomicNumbers() == [1, 6, 1, 1, 1, 1,]

        smi = '[O:1][C:2]([C:3]([H:4])[H:5])([H:6])[H:7]'
        mol = RDKitMol.FromSmiles(smi)
        assert mol.GetAtomicNumbers() == [8, 6, 6, 1, 1, 1, 1]

    def test_get_element_symbols(self):
        """
        Test getAtomicNumbers returns a list of elementary symbols corresponding to each atom in the atom index order.
        """
        smi = '[C:2]([H:3])([H:4])([H:5])[H:6].[H:1]'
        mol = RDKitMol.FromSmiles(smi)
        assert mol.GetElementSymbols() == ['H', 'C', 'H', 'H', 'H', 'H',]

        smi = '[O:1][C:2]([C:3]([H:4])[H:5])([H:6])[H:7]'
        mol = RDKitMol.FromSmiles(smi)
        assert mol.GetElementSymbols() == ['O', 'C', 'C', 'H', 'H', 'H', 'H']

    def test_get_atom_masses(self):
        """
        Test getAtomMasses returns a list of atom mass corresponding to each atom in the atom index order.
        """
        smi = '[C:2]([H:3])([H:4])([H:5])[H:6].[H:1]'
        mol = RDKitMol.FromSmiles(smi)
        assert np.all(
            np.isclose(
                mol.GetAtomMasses(),
                [1.008, 12.011, 1.008, 1.008, 1.008, 1.008],
                atol=1e-2,
                rtol=1e-3)
        )

        smi = '[O:1][C:2]([C:3]([H:4])[H:5])([H:6])[H:7]'
        mol = RDKitMol.FromSmiles(smi)
        assert np.all(
            np.isclose(
                mol.GetAtomMasses(),
                [15.999, 12.011, 12.011, 1.008, 1.008, 1.008, 1.008],
                atol=1e-2,
                rtol=1e-3)
        )

    def test_get_bond_as_tuples(self):
        """
        Test getBondsAsTuples returns a list of atom pairs corresponding to each bond.
        """
        # Single molecule
        smi = '[O:1][C:2]([C:3]([H:4])[H:5])([H:6])[H:7]'
        mol = RDKitMol.FromSmiles(smi)
        bonds = mol.GetBondsAsTuples()
        assert len(bonds) == 6
        assert set(bonds) == {(0, 1), (1, 2), (1, 5), (1, 6), (2, 3), (2, 4)}

        # Mol fragments
        smi = '[C:2]([H:3])([H:4])([H:5])[H:6].[H:1]'
        mol = RDKitMol.FromSmiles(smi)
        bonds = mol.GetBondsAsTuples()
        assert len(bonds) == 4
        assert set(bonds) == {(1, 2), (1, 3), (1, 4), (1, 5)}

    def test_get_torsion_tops(self):
        """
        Test get torsion tops of a given molecule.
        """
        smi1 = '[C:1]([C:2]([H:6])([H:7])[H:8])([H:3])([H:4])[H:5]'
        mol = RDKitMol.FromSmiles(smi1)
        tops = mol.GetTorsionTops([2, 0, 1, 5])
        assert len(tops) == 2
        assert set(tops) == {(0, 2, 3, 4), (1, 5, 6, 7)}

        smi2 = '[C:1]([C:2]#[C:3][C:4]([H:8])([H:9])[H:10])([H:5])([H:6])[H:7]'
        mol = RDKitMol.FromSmiles(smi2)
        with pytest.raises(ValueError):
            mol.GetTorsionTops([4, 0, 3, 7])
        tops = mol.GetTorsionTops([4, 0, 3, 7], allowNonbondPivots=True)
        assert len(tops) == 2
        assert set(tops) == {(0, 4, 5, 6), (3, 7, 8, 9)}

        smi3 = '[C:1]([H:3])([H:4])([H:5])[H:6].[O:2][H:7]'
        mol = RDKitMol.FromSmiles(smi3)
        mol = mol.AddRedundantBonds([[1, 2]])
        with pytest.raises(ValueError):
            mol.GetTorsionTops([3, 0, 1, 6])
        tops = mol.GetTorsionTops([3, 0, 1, 6], allowNonbondPivots=True)
        assert len(tops) == 2
        assert set(tops) == {(0, 3, 4, 5), (1, 6)}

    def test_combined_mol(self):
        """
        Test combining molecules using CombineMol.
        """
        xyz_1 = np.array([[-0.01841209, -0.00118705, 0.00757447],
                          [-0.66894707, -0.81279485, -0.34820667],
                          [-0.36500814, 1.00785186, -0.31659064],
                          [0.08216461, -0.04465528, 1.09970299],
                          [0.97020269, -0.14921467, -0.44248015]])
        xyz_2 = np.array([[0.49911347, 0., 0.],
                          [-0.49911347, 0., 0.]])
        m1 = RDKitMol.FromSmiles('C')
        m1.EmbedConformer()
        m1.SetPositions(xyz_1)

        m2 = RDKitMol.FromSmiles('[OH]')
        m2.EmbedConformer()
        m2.SetPositions(xyz_2)

        combined = m1.CombineMol(m2)
        assert np.allclose(np.concatenate([xyz_1, xyz_2],),
                           combined.GetPositions())

        combined = m1.CombineMol(m2, 1.)
        assert np.allclose(np.concatenate([xyz_1,
                                           xyz_2 + np.array([[1., 0., 0.]])],),
                           combined.GetPositions())

        combined = m1.CombineMol(m2, np.array([[1., 1., 0.]]))
        assert np.allclose(np.concatenate([xyz_1,
                                           xyz_2 + np.array([[1., 1., 0.]])],),
                           combined.GetPositions())

        combined = m2.CombineMol(m1, np.array([[0., 0., 1.]]))
        assert np.allclose(np.concatenate([xyz_2,
                                           xyz_1 + np.array([[0., 0., 1.]])],),
                           combined.GetPositions())

        m1.EmbedMultipleConfs(10)
        m2.RemoveAllConformers()
        assert 10 == m1.CombineMol(m2).GetNumConformers()
        assert 10 == m2.CombineMol(m1).GetNumConformers()
        assert 0 == m1.CombineMol(m2, c_product=True).GetNumConformers()
        assert 0 == m2.CombineMol(m1, c_product=True).GetNumConformers()

        m2.EmbedMultipleConfs(10)
        assert 10 == m1.CombineMol(m2).GetNumConformers()
        assert 10 == m2.CombineMol(m1).GetNumConformers()
        assert 100 == m1.CombineMol(m2, c_product=True).GetNumConformers()
        assert 100 == m2.CombineMol(m1, c_product=True).GetNumConformers()

        m2.EmbedMultipleConfs(20)
        assert 10 == m1.CombineMol(m2).GetNumConformers()
        assert 20 == m2.CombineMol(m1).GetNumConformers()
        assert 200 == m1.CombineMol(m2, c_product=True).GetNumConformers()
        assert 200 == m2.CombineMol(m1, c_product=True).GetNumConformers()

    def test_get_substruct_match_and_recipe(self):
        """
        Test GetSubstructMatchAndRecipe
        """
        smi1 = '[C:1]([H:2])([H:3])([H:4])[H:5]'
        smi2 = '[H:1][C:2]([H:3])([H:4])[H:5]'

        mol1 = RDKitMol.FromSmiles(smi1)
        mol2 = RDKitMol.FromSmiles(smi2)

        match, recipe = mol1.GetSubstructMatchAndRecipe(mol2)
        assert match == (1, 0, 2, 3, 4)
        assert recipe == {0: 1, 1: 0}

        smi1 = '[C:1]([H:2])([H:3])[H:4].[H:5]'
        smi2 = '[H:1][C:2]([H:3])[H:5].[H:4]'
        mol1 = RDKitMol.FromSmiles(smi1)
        mol2 = RDKitMol.FromSmiles(smi2)

        match, recipe = mol1.GetSubstructMatchAndRecipe(mol2)
        assert match == (1, 0, 2, 4, 3)
        assert recipe == {0: 1, 1: 0, 3: 4, 4: 3}

    def test_renumber_atoms(self):
        """
        Test the functionality of renumber atoms of a molecule.
        """
        # A molecule complex
        smi = '[C:1]([C:2]([C:3]([H:20])([H:21])[H:22])([O:4])[C:5]([H:23])([H:24])[H:25])' \
              '([H:17])([H:18])[H:19].[C:6]([C:7]([C:8]([H:29])([H:30])[H:31])([C:9]([H:32])' \
              '([H:33])[H:34])[c:10]1[c:11]([H:35])[c:12]([H:36])[c:13]([O:14][H:37])[c:15]' \
              '([H:38])[c:16]1[H:39])([H:26])([H:27])[H:28]'

        # The generated molecule will maintain all the atom map numbers and the atom indexes
        # have the same sequence as the atom map numbers
        ref_mol = RDKitMol.FromSmiles(smi, keepAtomMap=True)

        # Since the molecule atom indexes are consistent with the atom map numbers
        # The generated molecule should have the same atom map numbers
        assert ref_mol.RenumberAtoms(updateAtomMap=False).GetAtomMapNumbers() \
            == ref_mol.GetAtomMapNumbers()

        # Create a molecule with different atom indexes
        mols = [RDKitMol.FromSmiles(smi, keepAtomMap=True) for smi in smi.split('.')]
        combined = mols[0].CombineMol(mols[1])
        # If not renumbered, then atom maps and atom sequences are different
        assert combined.GetAtomMapNumbers() != ref_mol.GetAtomMapNumbers()
        assert combined.GetAtomicNumbers() != ref_mol.GetAtomicNumbers()
        # Atom maps and atom sequences are the same to the reference molecule now
        assert combined.RenumberAtoms(updateAtomMap=False).GetAtomMapNumbers() \
            == ref_mol.GetAtomMapNumbers()
        assert combined.RenumberAtoms(updateAtomMap=False).GetAtomicNumbers() \
            == ref_mol.GetAtomicNumbers()

        smi = '[C:1]([H:2])([H:3])([H:4])[H:5]'
        ref_mol = RDKitMol.FromSmiles(smi)
        # Renumber molecule but keep the original atom map
        renumbered = ref_mol.RenumberAtoms([1, 2, 3, 4, 0], updateAtomMap=False)
        assert renumbered.GetAtomMapNumbers() == (2, 3, 4, 5, 1)
        assert renumbered.GetAtomicNumbers() == [1, 1, 1, 1, 6]
        # Renumber molecule but also update the atom map after renumbering
        renumbered = ref_mol.RenumberAtoms([1, 2, 3, 4, 0], updateAtomMap=True)
        assert renumbered.GetAtomMapNumbers() == (1, 2, 3, 4, 5)
        assert renumbered.GetAtomicNumbers() == [1, 1, 1, 1, 6]

        '[C:1]([H:2])([H:3])([H:4])[H:5]'
        ref_mol = RDKitMol.FromSmiles(smi)
        # Renumber molecule with a dict
        renumbered = ref_mol.RenumberAtoms({0: 4, 4: 0}, updateAtomMap=True)
        assert renumbered.GetAtomMapNumbers() == (1, 2, 3, 4, 5)
        assert renumbered.GetAtomicNumbers() == [1, 1, 1, 1, 6]

    def test_copy(self):
        """
        Test copy molecule functionality.
        """
        smi = '[O:1][C:2]([C:3]([H:4])[H:5])([H:6])[H:7]'
        mol = RDKitMol.FromSmiles(smi)
        mol.EmbedConformer()

        mol_copy = mol.Copy()
        assert mol.__hash__() != mol_copy.__hash__()
        assert mol.GetAtomicNumbers() == mol_copy.GetAtomicNumbers()
        assert mol.GetNumConformers() == mol_copy.GetNumConformers()
        assert np.allclose(mol.GetPositions(),
                           mol_copy.GetPositions())

        mol_copy = mol.Copy(quickCopy=True)
        assert mol.__hash__() != mol_copy.__hash__()
        assert mol.GetAtomicNumbers() == mol_copy.GetAtomicNumbers()
        assert mol_copy.GetNumConformers() == 0

    def test_has_matched_mol(self):
        """
        Test the function that indicates if there is a matched molecule to the query molecule from a list.
        """
        query = '[C:1]([O:2][H:6])([H:3])([H:4])[H:5]'

        list1 = ['C', 'O']
        list2 = ['C', 'O', '[C:1]([O:2][H:6])([H:3])([H:4])[H:5]']
        list3 = ['C', 'O', '[C:1]([O:6][H:2])([H:3])([H:4])[H:5]']

        assert not has_matched_mol(
            RDKitMol.FromSmiles(query),
            [RDKitMol.FromSmiles(smi) for smi in list1],
        )
        assert has_matched_mol(
            RDKitMol.FromSmiles(query),
            [RDKitMol.FromSmiles(smi) for smi in list2],
        )
        assert has_matched_mol(
            RDKitMol.FromSmiles(query),
            [RDKitMol.FromSmiles(smi) for smi in list2],
            consider_atommap=True
        )
        assert has_matched_mol(
            RDKitMol.FromSmiles(query),
            [RDKitMol.FromSmiles(smi) for smi in list3],
        )
        assert not has_matched_mol(
            RDKitMol.FromSmiles(query),
            [RDKitMol.FromSmiles(smi) for smi in list3],
            consider_atommap=True
        )

    def test_get_unique_mols(self):
        """
        Test the function that extract unique molecules from a list of molecules.
        """
        list1 = ['C', 'O']
        list2 = ['C', 'O',
                 '[C:1]([O:2][H:6])([H:3])([H:4])[H:5]',
                 '[C:1]([H:3])([H:4])([H:5])[O:6][H:2]',]

        assert len(get_unique_mols(
            [RDKitMol.FromSmiles(smi) for smi in list1]
        )) == 2
        assert set([mol.ToSmiles() for mol in get_unique_mols(
            [RDKitMol.FromSmiles(smi) for smi in list1]
        )]) == {'C', 'O'}
        assert len(get_unique_mols(
            [RDKitMol.FromSmiles(smi) for smi in list2],
            consider_atommap=True
        )) == 4
        assert set(
            [mol.ToSmiles(removeHs=False, removeAtomMap=False)
             for mol in get_unique_mols(
                [RDKitMol.FromSmiles(smi) for smi in list2],
                consider_atommap=True)]) \
            == {
            '[O:1]([H:2])[H:3]',
            '[C:1]([H:2])([H:3])([H:4])[H:5]',
            '[C:1]([O:2][H:6])([H:3])([H:4])[H:5]',
            '[C:1]([H:3])([H:4])([H:5])[O:6][H:2]',
        }
        assert len(get_unique_mols(
            [RDKitMol.FromSmiles(smi) for smi in list2],
            consider_atommap=False
        )) == 3

    def test_saturate_biradical_site12(self):
        """
        Test the function that saturates the adjacent biradical sites.
        """
        smi = '[CH2][CH2]'
        mol = RDKitMol.FromSmiles(smi)

        assert mol.GetSpinMultiplicity() == 3
        # Test the case where no action is needed
        mol.SaturateBiradicalSites12(multiplicity=3, verbose=True)
        assert mol.GetSpinMultiplicity() == 3
        mol.SaturateBiradicalSites12(multiplicity=4, verbose=True)
        assert mol.GetSpinMultiplicity() == 3
        # Test the case where molecule cannot be saturated to the given multiplicity
        mol.SaturateBiradicalSites12(multiplicity=2, verbose=True)
        assert mol.GetSpinMultiplicity() == 3

        # Test the case where molecule can be saturated to the given multiplicity
        mol.SaturateBiradicalSites12(multiplicity=1, verbose=True)
        assert mol.GetSpinMultiplicity() == 1

    def test_saturate_biradical_sites_conjugated_double_bond(self):
        """
        Test the function that saturates the biradicals that have conjugated double bond.
        """
        smi = '[CH2]C=C[CH2]'
        mol = RDKitMol.FromSmiles(smi)

        assert mol.GetSpinMultiplicity() == 3
        # Test the case where no action is needed
        mol.SaturateBiradicalSitesCDB(multiplicity=3, verbose=True)
        assert mol.GetSpinMultiplicity() == 3
        mol.SaturateBiradicalSitesCDB(multiplicity=4, verbose=True)
        assert mol.GetSpinMultiplicity() == 3
        # Test the case where molecule cannot be saturated to the given multiplicity
        mol.SaturateBiradicalSitesCDB(multiplicity=2, verbose=True)
        assert mol.GetSpinMultiplicity() == 3

        # Test the case where molecule can be saturated to the given multiplicity
        mol.SaturateBiradicalSitesCDB(multiplicity=1, verbose=True)
        assert mol.GetSpinMultiplicity() == 1

    def test_get_finger_print(self):
        """
        Test the function that generates molecular finger prints.
        """
        # We only test one case here to check the functionality of the function
        # other cases are covered by test_fingerprints
        smi = 'O=C(Nc1cc2c(cn1)CCCC2)N1CCCC1c1ccc(O)cc1'
        fp = RDKitMol.FromSmiles(smi, addHs=False).GetFingerprint(fpType='morgan', numBits=2048, count=True, radius=3)
        fp_expect \
            = Chem.rdFingerprintGenerator \
            .GetMorganGenerator(radius=3, fpSize=2048)\
            .GetCountFingerprintAsNumPy(Chem.MolFromSmiles(smi))
        assert np.isclose(fp, fp_expect).all()

    @pytest.mark.parametrize(
        'rad_smi, expect_smi',
        [
            ('[CH3]', 'C'),
            ('c1[c]cccc1', 'c1ccccc1'),
            ('C[NH2]', 'CN'),
            ('[CH2]C[CH2]', 'CCC')
        ])
    @pytest.mark.parametrize('cheap', [(True,), (False,)])
    def test_get_closed_shell_mol(self, rad_smi, expect_smi, cheap):

        rad_mol = RDKitMol.FromSmiles(rad_smi)
        assert rad_mol.GetClosedShellMol(cheap=cheap).ToSmiles() == expect_smi

    @pytest.mark.parametrize(
        'smi1, smi2, expect_match',
        [
            ('[CH3]', 'C', False),
            ('[O:1]([H:2])[H:3]', '[O:1]([H:2])[H:3]', True),
            ('[O:1]([H:2])[H:3]', '[O:2]([H:1])[H:3]', False),
            ('[H:1][C:2](=[O:3])[O:4]', '[H:1][C:2]([O:3])=[O:4]', True)
        ])
    def test_has_same_connectivity(self, smi1, smi2, expect_match):
        mo1 = RDKitMol.FromSmiles(smi1)
        mol2 = RDKitMol.FromSmiles(smi2)
        assert mo1.HasSameConnectivity(mol2) == expect_match


def test_parse_xyz_or_smiles_list():
    """
    Test the function that parses a list of xyz or smiles strings.
    """
    mols = parse_xyz_or_smiles_list(
        ['CCC', 'H 0 0 0', ('[CH2]', 1)],
        header=False,
        backend='jensen',
    )
    assert len(mols) == 3
    assert mols[0].ToSmiles() == 'CCC'
    assert mols[1].ToSmiles() == '[H]'
    assert mols[2].ToSmiles() == '[CH2]'
    assert mols[2].GetSpinMultiplicity() == 1

    mols, is_3D = parse_xyz_or_smiles_list(
        ['CCC', 'H 0 0 0', ('[CH2]', 1)],
        header=False,
        backend='jensen',
        with_3d_info=True)
    assert is_3D == [False, True, False]


if __name__ == '__main__':
    unittest.main(testRunner=unittest.TextTestRunner(verbosity=3))<|MERGE_RESOLUTION|>--- conflicted
+++ resolved
@@ -15,17 +15,9 @@
 except ImportError:
     import pybel
 
-<<<<<<< HEAD
-from rdmc import (get_unique_mols,
-                  has_matched_mol,
-                  parse_xyz_or_smiles_list,
-                  RDKitMol)
-=======
 from rdmc.mol import RDKitMol, parse_xyz_or_smiles_list
 from rdmc.mol_compare import get_unique_mols, has_matched_mol
-from rdmc.resonance import generate_radical_resonance_structures
-
->>>>>>> 1c42c871
+
 import pytest
 
 logging.basicConfig(level=logging.DEBUG)
